--- conflicted
+++ resolved
@@ -80,15 +80,10 @@
 
 It is also possible to try out the latest development version of ``openml-python`` with docker:
 
-<<<<<<< HEAD
 ```
 docker run -it openml/openml-python
 ```
-=======
-.. code:: bash
->>>>>>> f16ba084
 
-    docker run -it openml/openml-python
 
 See the `openml-python docker documentation <https://github.com/openml/openml-python/blob/main/docker/readme.md>`_ for more information.
 

--- conflicted
+++ resolved
@@ -12,7 +12,6 @@
 import openml._api_calls
 from ..exceptions import PyOpenMLError
 from ..flows import get_flow
-<<<<<<< HEAD
 from ..tasks import (get_task,
                      TaskTypeEnum,
                      OpenMLClassificationTask,
@@ -20,10 +19,7 @@
                      OpenMLClusteringTask,
                      OpenMLRegressionTask
                      )
-=======
-from ..tasks import get_task, TaskTypeEnum
 from ..utils import _tag_entity
->>>>>>> 5b56127f
 
 
 class OpenMLRun(object):

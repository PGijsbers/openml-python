# License: BSD 3-Clause

import time
import hashlib
import logging
import math
import pathlib
import random
import requests
import urllib.parse
import xml
import xmltodict
from urllib3 import ProxyManager
from typing import Dict, Optional, Union
import zipfile

import minio

from . import config
from .exceptions import (
    OpenMLServerError,
    OpenMLServerException,
    OpenMLServerNoResult,
    OpenMLHashException,
)


def resolve_env_proxies(url: str) -> Optional[str]:
    """Attempt to find a suitable proxy for this url.

    Relies on ``requests`` internals to remain consistent. To disable this from the
    environment, please set the enviornment varialbe ``no_proxy="*"``.

    Parameters
    ----------
    url : str
        The url endpoint

    Returns
    -------
    Optional[str]
        The proxy url if found, else None
    """
    resolved_proxies = requests.utils.get_environ_proxies(url)
    selected_proxy = requests.utils.select_proxy(url, resolved_proxies)
    return selected_proxy

def _create_url_from_endpoint(endpoint: str) -> str:
    url = config.server
    if not url.endswith("/"):
        url += "/"
    url += endpoint
    return url.replace("=", "%3d")


def _perform_api_call(call, request_method, data=None, file_elements=None):
    """
    Perform an API call at the OpenML server.

    Parameters
    ----------
    call : str
        The API call. For example data/list
    request_method : str
        The HTTP request method to perform the API call with. Legal values:
            - get (reading functions, api key optional)
            - post (writing functions, generaly require api key)
            - delete (deleting functions, require api key)
        See REST api documentation which request method is applicable.
    data : dict
        Dictionary with post-request payload.
    file_elements : dict
        Mapping of {filename: str} of strings which should be uploaded as
        files to the server.

    Returns
    -------
    return_code : int
        HTTP return code
    return_value : str
        Return value of the OpenML server
    """
    url = _create_url_from_endpoint(call)
    logging.info("Starting [%s] request for the URL %s", request_method, url)
    start = time.time()

    if file_elements is not None:
        if request_method != "post":
            raise ValueError("request method must be post when file elements are present")
        response = _read_url_files(url, data=data, file_elements=file_elements)
    else:
        response = __read_url(url, request_method, data)

    __check_response(response, url, file_elements)

    logging.info(
        "%.7fs taken for [%s] request for the URL %s",
        time.time() - start,
        request_method,
        url,
    )
    return response.text


def _download_minio_file(
    source: str,
    destination: Union[str, pathlib.Path],
    exists_ok: bool = True,
    proxy: Optional[str] = "auto",
) -> None:
    """Download file ``source`` from a MinIO Bucket and store it at ``destination``.

    Parameters
    ----------
    source : Union[str, pathlib.Path]
        URL to a file in a MinIO bucket.
    destination : str
        Path to store the file to, if a directory is provided the original filename is used.
    exists_ok : bool, optional (default=True)
        If False, raise FileExists if a file already exists in ``destination``.
<<<<<<< HEAD
=======
    proxy: str, optional (default = "auto")
        The proxy server to use. By default it's "auto" which uses ``requests`` to
        automatically find the proxy to use. Pass None or the environment variable
        ``no_proxy="*"`` to disable proxies.
>>>>>>> a909a0c3
    """
    destination = pathlib.Path(destination)
    parsed_url = urllib.parse.urlparse(source)

    # expect path format: /BUCKET/path/to/file.ext
    bucket, object_name = parsed_url.path[1:].split("/", maxsplit=1)
    if destination.is_dir():
        destination = pathlib.Path(destination, object_name)
    if destination.is_file() and not exists_ok:
        raise FileExistsError(f"File already exists in {destination}.")

    if proxy == "auto":
        proxy = resolve_env_proxies(parsed_url.geturl())

    proxy_client = ProxyManager(proxy) if proxy else None

    client = minio.Minio(
        endpoint=parsed_url.netloc,
        secure=False,
        http_client=proxy_client
    )

    try:
        client.fget_object(
            bucket_name=bucket,
            object_name=object_name,
            file_path=str(destination),
        )
        if destination.is_file() and destination.suffix == ".zip":
            with zipfile.ZipFile(destination, 'r') as zip_ref:
                zip_ref.extractall(destination.parent)

    except minio.error.S3Error as e:
        if e.message.startswith("Object does not exist"):
            raise FileNotFoundError(f"Object at '{source}' does not exist.") from e
        # e.g. permission error, or a bucket does not exist (which is also interpreted as a
        # permission error on minio level).
        raise FileNotFoundError("Bucket does not exist or is private.") from e


def _download_minio_bucket(
    source: str, destination: Union[str, pathlib.Path], exists_ok: bool = True,
) -> None:
    """ Download file ``source`` from a MinIO Bucket and store it at ``destination``.

    Parameters
    ----------
    source : Union[str, pathlib.Path]
        URL to a MinIO bucket.
    destination : str
        Path to a directory to store the bucket content in.
    exists_ok : bool, optional (default=True)
        If False, raise FileExists if a file already exists in ``destination``.
    """

    destination = pathlib.Path(destination)
    parsed_url = urllib.parse.urlparse(source)

    # expect path format: /BUCKET/path/to/file.ext
    bucket = parsed_url.path[1:]

    client = minio.Minio(endpoint=parsed_url.netloc, secure=False)

    for file_object in client.list_objects(bucket, recursive=True):
        _download_minio_file(
            source=source + "/" + file_object.object_name,
            destination=pathlib.Path(destination, file_object.object_name),
            exists_ok=True
        )

def _download_text_file(
    source: str,
    output_path: Optional[str] = None,
    md5_checksum: str = None,
    exists_ok: bool = True,
    encoding: str = "utf8",
) -> Optional[str]:
    """Download the text file at `source` and store it in `output_path`.

    By default, do nothing if a file already exists in `output_path`.
    The downloaded file can be checked against an expected md5 checksum.

    Parameters
    ----------
    source : str
        url of the file to be downloaded
    output_path : str, (optional)
        full path, including filename, of where the file should be stored. If ``None``,
        this function returns the downloaded file as string.
    md5_checksum : str, optional (default=None)
        If not None, should be a string of hexidecimal digits of the expected digest value.
    exists_ok : bool, optional (default=True)
        If False, raise an FileExistsError if there already exists a file at `output_path`.
    encoding : str, optional (default='utf8')
        The encoding with which the file should be stored.
    """
    if output_path is not None:
        try:
            with open(output_path, encoding=encoding):
                if exists_ok:
                    return None
                else:
                    raise FileExistsError
        except FileNotFoundError:
            pass

    logging.info("Starting [%s] request for the URL %s", "get", source)
    start = time.time()
    response = __read_url(source, request_method="get", md5_checksum=md5_checksum)
    downloaded_file = response.text

    if output_path is None:
        logging.info(
            "%.7fs taken for [%s] request for the URL %s",
            time.time() - start,
            "get",
            source,
        )
        return downloaded_file

    else:
        with open(output_path, "w", encoding=encoding) as fh:
            fh.write(downloaded_file)

        logging.info(
            "%.7fs taken for [%s] request for the URL %s",
            time.time() - start,
            "get",
            source,
        )

        del downloaded_file
        return None


def _file_id_to_url(file_id, filename=None):
    """
    Presents the URL how to download a given file id
    filename is optional
    """
    openml_url = config.server.split("/api/")
    url = openml_url[0] + "/data/download/%s" % file_id
    if filename is not None:
        url += "/" + filename
    return url


def _read_url_files(url, data=None, file_elements=None):
    """do a post request to url with data
    and sending file_elements as files"""

    data = {} if data is None else data
    data["api_key"] = config.apikey
    if file_elements is None:
        file_elements = {}
    # Using requests.post sets header 'Accept-encoding' automatically to
    # 'gzip,deflate'
    response = _send_request(
        request_method="post",
        url=url,
        data=data,
        files=file_elements,
    )
    return response


def __read_url(url, request_method, data=None, md5_checksum=None):
    data = {} if data is None else data
    if config.apikey:
        data["api_key"] = config.apikey
    return _send_request(
        request_method=request_method, url=url, data=data, md5_checksum=md5_checksum
    )


def __is_checksum_equal(downloaded_file, md5_checksum=None):
    if md5_checksum is None:
        return True
    md5 = hashlib.md5()
    md5.update(downloaded_file.encode("utf-8"))
    md5_checksum_download = md5.hexdigest()
    if md5_checksum == md5_checksum_download:
        return True
    return False


def _send_request(request_method, url, data, files=None, md5_checksum=None):
    n_retries = max(1, config.connection_n_retries)

    response = None
    with requests.Session() as session:
        # Start at one to have a non-zero multiplier for the sleep
        for retry_counter in range(1, n_retries + 1):
            try:
                if request_method == "get":
                    response = session.get(url, params=data)
                elif request_method == "delete":
                    response = session.delete(url, params=data)
                elif request_method == "post":
                    response = session.post(url, data=data, files=files)
                else:
                    raise NotImplementedError()
                __check_response(response=response, url=url, file_elements=files)
                if request_method == "get" and not __is_checksum_equal(response.text, md5_checksum):
                    raise OpenMLHashException(
                        "Checksum of downloaded file is unequal to the expected checksum {} "
                        "when downloading {}.".format(md5_checksum, url)
                    )
                break
            except (
                requests.exceptions.ChunkedEncodingError,
                requests.exceptions.ConnectionError,
                requests.exceptions.SSLError,
                OpenMLServerException,
                xml.parsers.expat.ExpatError,
                OpenMLHashException,
            ) as e:
                if isinstance(e, OpenMLServerException):
                    if e.code not in [107]:
                        # 107: database connection error
                        raise
                elif isinstance(e, xml.parsers.expat.ExpatError):
                    if request_method != "get" or retry_counter >= n_retries:
                        raise OpenMLServerError(
                            "Unexpected server error when calling {}. Please contact the "
                            "developers!\nStatus code: {}\n{}".format(
                                url,
                                response.status_code,
                                response.text,
                            )
                        )
                if retry_counter >= n_retries:
                    raise
                else:

                    def robot(n: int) -> float:
                        wait = (1 / (1 + math.exp(-(n * 0.5 - 4)))) * 60
                        variation = random.gauss(0, wait / 10)
                        return max(1.0, wait + variation)

                    def human(n: int) -> float:
                        return max(1.0, n)

                    delay = {"human": human, "robot": robot}[config.retry_policy](retry_counter)
                    time.sleep(delay)
    if response is None:
        raise ValueError("This should never happen!")
    return response


def __check_response(response, url, file_elements):
    if response.status_code != 200:
        raise __parse_server_exception(response, url, file_elements=file_elements)
    elif (
        "Content-Encoding" not in response.headers or response.headers["Content-Encoding"] != "gzip"
    ):
        logging.warning("Received uncompressed content from OpenML for {}.".format(url))


def __parse_server_exception(
    response: requests.Response,
    url: str,
    file_elements: Dict,
) -> OpenMLServerError:

    if response.status_code == 414:
        raise OpenMLServerError("URI too long! ({})".format(url))
    try:
        server_exception = xmltodict.parse(response.text)
    except xml.parsers.expat.ExpatError:
        raise
    except Exception:
        # OpenML has a sophisticated error system
        # where information about failures is provided. try to parse this
        raise OpenMLServerError(
            "Unexpected server error when calling {}. Please contact the developers!\n"
            "Status code: {}\n{}".format(url, response.status_code, response.text)
        )

    server_error = server_exception["oml:error"]
    code = int(server_error["oml:code"])
    message = server_error["oml:message"]
    additional_information = server_error.get("oml:additional_information")
    if code in [372, 512, 500, 482, 542, 674]:
        if additional_information:
            full_message = "{} - {}".format(message, additional_information)
        else:
            full_message = message

        # 512 for runs, 372 for datasets, 500 for flows
        # 482 for tasks, 542 for evaluations, 674 for setups
        return OpenMLServerNoResult(
            code=code,
            message=full_message,
        )
    # 163: failure to validate flow XML (https://www.openml.org/api_docs#!/flow/post_flow)
    if code in [163] and file_elements is not None and "description" in file_elements:
        # file_elements['description'] is the XML file description of the flow
        full_message = "\n{}\n{} - {}".format(
            file_elements["description"],
            message,
            additional_information,
        )
    else:
        full_message = "{} - {}".format(message, additional_information)
    return OpenMLServerException(code=code, message=full_message, url=url)<|MERGE_RESOLUTION|>--- conflicted
+++ resolved
@@ -118,13 +118,10 @@
         Path to store the file to, if a directory is provided the original filename is used.
     exists_ok : bool, optional (default=True)
         If False, raise FileExists if a file already exists in ``destination``.
-<<<<<<< HEAD
-=======
     proxy: str, optional (default = "auto")
         The proxy server to use. By default it's "auto" which uses ``requests`` to
         automatically find the proxy to use. Pass None or the environment variable
         ``no_proxy="*"`` to disable proxies.
->>>>>>> a909a0c3
     """
     destination = pathlib.Path(destination)
     parsed_url = urllib.parse.urlparse(source)

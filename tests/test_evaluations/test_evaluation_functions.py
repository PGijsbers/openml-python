--- conflicted
+++ resolved
@@ -117,7 +117,7 @@
             self.assertIsNotNone(evaluations[run_id].value)
             self.assertIsNone(evaluations[run_id].values)
 
-<<<<<<< HEAD
+
     def test_evaluation_list_sort(self):
         openml.config.server = self.test_server
         size = 10
@@ -142,9 +142,8 @@
         # Compare manual sorting against sorted output
         test_output = sorted(unsorted_output, reverse=True)
         self.assertTrue(test_output[:size] == sorted_output)
-=======
+
     def test_list_evaluation_measures(self):
         measures = openml.evaluations.list_evaluation_measures()
         self.assertEqual(isinstance(measures, list), True)
-        self.assertEqual(all([isinstance(s, str) for s in measures]), True)
->>>>>>> ae49090d
+        self.assertEqual(all([isinstance(s, str) for s in measures]), True)